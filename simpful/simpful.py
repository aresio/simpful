from .rules import proba_generator
import operator
from .fuzzy_sets import FuzzySet, MF_object, Sigmoid_MF, InvSigmoid_MF, Gaussian_MF, InvGaussian_MF, DoubleGaussian_MF, Triangular_MF, Trapezoidal_MF
from .rule_parsing import curparse, preparse, postparse
from .rules import RuleGen
from numpy import array, linspace
from scipy.interpolate import interp1d
from scipy.optimize import least_squares
from copy import deepcopy
from collections import defaultdict
from sklearn.metrics import confusion_matrix
from itertools import combinations
from skfuzzy import cmeans
from random import randint
import random
import numpy as np
import re
import string
try:
	import seaborn as sns
except ImportError:
	pass

# constant values
linestyles= ["-", "--", ":", "-."]

# for sanitization
valid_characters = string.ascii_letters + string.digits + "()_ "



class UndefinedUniverseOfDiscourseError(Exception):

	def __init__(self, message):
		self.message = message


class LinguisticVariable(object):
	"""
		Creates a new linguistic variable.

		Args:
			FS_list: a list of FuzzySet instances.
			concept: a string providing a brief description of the concept represented by the linguistic variable (optional).
			universe_of_discourse: a list of two elements, specifying min and max of the universe of discourse. Optional, but it must be specified to exploit plotting facilities.
	"""

	def __init__(self, FS_list=[], concept=None, universe_of_discourse=None):
		
		if FS_list==[]:
			print("ERROR: please specify at least one fuzzy set")
			exit(-2)
		self._universe_of_discourse = universe_of_discourse
		self._FSlist = FS_list
		self._concept = concept


	def get_values(self, v):
		result = {}
		for fs in self._FSlist:
			result[fs._term] = fs.get_value(v)
		return result


	def get_index(self, term):
		for n, fs in enumerate(self._FSlist):
			if fs._term == term: return n
		return -1


	def get_universe_of_discourse(self):
		"""
		This method provides the leftmost and rightmost values of the universe of discourse of the linguistic variable.

		Returns:
			the two extreme values of the universe of discourse
		"""
		if self._universe_of_discourse is not None:
			return self._universe_of_discourse
		mins = []
		maxs = []
		try:
			for fs in self._FSlist:
				mins.append(min(fs._points.T[0]))
				maxs.append(max(fs._points.T[0]))
		except AttributeError:
			raise UndefinedUniverseOfDiscourseError("Cannot get the universe of discourse. Please, use point-based fuzzy sets or explicitly specify a universe of discourse")
		return min(mins), max(maxs)


	def draw(self, ax, TGT=None, highlight=None):
		"""
		This method returns a matplotlib ax, representing all fuzzy sets contained in the liguistic variable.

		Args:
			ax: the axis to plot to.
			TGT: show the memberships of a specific element of discourse TGT in the figure. 
		Returns:
			A matplotlib axis, representing all fuzzy sets contained in the liguistic variable.
		"""
		mi, ma = self.get_universe_of_discourse()
		x = linspace(mi, ma, 10000)

		
		if highlight is None:
			linestyles= ["-", "--", ":", "-."]
		else:
			linestyles= ["-"]*4


		for nn, fs in enumerate(self._FSlist):
			if fs._type == "function":
				y = [fs.get_value(xx) for xx in x]
				color = None
				lw = 1

				if highlight==fs._term: 
					color="red"
					lw =5 
				elif highlight is not None:
					color="lightgray"
				ax.plot(x,y, linestyles[nn%4], lw=lw, label=fs._term, color=color)
			else:
				sns.regplot(fs._points.T[0], fs._points.T[1], marker="d", color="red", fit_reg=False, ax=ax)
				f = interp1d(fs._points.T[0], fs._points.T[1], bounds_error=False, fill_value=(fs.boundary_values[0], fs.boundary_values[1]))
				ax.plot(x, f(x), linestyles[nn%4], label=fs._term,)
				if TGT is not None:
					ax.plot(TGT, f(TGT), "*", ms=10, label="x")
		ax.set_xlabel(self._concept)
		ax.set_ylabel("Membership degree")
		if highlight is None: ax.legend(loc="best")
		return ax


	def plot(self, TGT=None):
		"""
		Shows a plot representing all fuzzy sets contained in the liguistic variable.

		Args:
			TGT: show the memberships of a specific element of discourse TGT in the figure. 
		"""
		try:
			from matplotlib.pyplot import plot, show, title, subplots, legend
			try:
				import seaborn as sns
			except ImportError:
				pass
		except ImportError:
			raise Exception("ERROR: please, install matplotlib for plotting facilities")

		fig, ax = subplots(1,1)
		self.draw(ax=ax, TGT=TGT)
		show()
		
		

	def __repr__(self):
		if self._concept is None:
			text = "N/A"
		else:
			text = self._concept
		return "L.V.: "+text


class AutoTriangle(LinguisticVariable):
	"""
		Creates a new linguistic variable, whose universe of discourse is automatically divided in a given number of fuzzy sets.
		The sets are all symmetrical, normalized, and for each element of the universe their memberships sum up to 1.
		
		Args:
			n_sets: (integer) number of fuzzy sets in which the universe of discourse must be divided.
			terms: list of strings containing linguistic terms for the fuzzy sets (must be appropriate to the number of fuzzy sets).
			universe_of_discourse: a list of two elements, specifying min and max of the universe of discourse.
			verbose: True/False, toggles verbose mode.
	"""

	def __init__(self, n_sets=3, terms=None, universe_of_discourse=[0,1], verbose=False):
		
		if n_sets<2:
			raise Exception("Cannot create linguistic variable with less than 2 fuzzy sets.")

		control_points = [x*1/(n_sets-1) for x in range(n_sets)]
		low = universe_of_discourse[0]
		high = universe_of_discourse[1]
		control_points = [low + (high-low)*x for x in control_points]
		
		if terms is None:
			terms = ['case %d' % (i+1) for i in range(n_sets)]

		FS_list = []

		FS_list.append(FuzzySet(function=Triangular_MF(low,low,control_points[1]), term=terms[0]))

		for n in range(1, n_sets-1):
			FS_list.append(
				FuzzySet(function=Triangular_MF(control_points[n-1], control_points[n], control_points[n+1]), 
					term=terms[n])
			)

		FS_list.append( FuzzySet(function=Triangular_MF(control_points[-2], high, high), term=terms[-1] ))

		super().__init__(FS_list, universe_of_discourse=universe_of_discourse)

		if verbose:
			for fs in FS_list:
				print(fs, fs.get_term())


class FuzzySystem(object):

	"""
		Creates a new fuzzy system.

		Args:
			operators: a list of strings, specifying fuzzy operators to be used instead of defaults. Currently supported operators: 'AND_PRODUCT'.
			show_banner: True/False, toggles display of banner.
			sanitize_input: sanitize variables' names to eliminate non-accepted characters (under development).
			verbose: True/False, toggles verbose mode.
	"""

	def __init__(self,  operators=None, show_banner=False, sanitize_input=False, verbose=False):

		self._rules = []
		self._lvs = {}
		self._variables = {}
		self._crispvalues = {}
		self._outputfunctions = {}
		self._outputfuzzysets = {}

		self._constants = []
		
		self._operators = operators
		self._sanitize_input = sanitize_input
		self._detected_type = None
		if sanitize_input and verbose:
			print (" * Warning: Simpful rules sanitization is enabled, please pay attention to possible collisions of symbols.")

		if show_banner: self._banner()

	def _banner(self):
		import pkg_resources
		vrs = pkg_resources.get_distribution('simpful').version 
		print("  ____  __  _  _  ____  ____  _  _  __   ")
		print(" / ___)(  )( \\/ )(  _ \\(  __)/ )( \\(  ) v%s " % vrs)
		print(" \\___ \\ )( / \\/ \\ ) __/ ) _) ) \\/ (/ (_/\\ ")
		print(" (____/(__)\\_)(_/(__)  (__)  \\____/\\____/")
		print()
		print(" Created by Marco S. Nobile (m.s.nobile@tue.nl)")
		print(" and Simone Spolaor (simone.spolaor@unimib.it)")
		print()


	def set_variable(self, name, value, verbose=False):
		"""
		Sets the numerical value of a linguistic variable.

		Args:
			name: name of the linguistic variables to be set.
			value: numerical value to be set.
			verbose: True/False, toggles verbose mode.
		"""
		if self._sanitize_input: name = self._sanitize(name)
		try: 
			value = float(value)
			self._variables[name] = value
			if verbose: print(" * Variable %s set to %f" % (name, value))
		except ValueError:
			raise Exception("ERROR: specified value for "+name+" is not an integer or float: "+value)

	def set_constant(self, name, value, verbose=False):
		"""
		Sets the numerical value of a linguistic variable to a constant value (i.e. ignore fuzzy inference).

		Args:
			name: name of the linguistic variables to be set to a constant value.
			value: numerical value to be set.
			verbose: True/False, toggles verbose mode.
		"""
		if self._sanitize_input: name = self._sanitize(name)
		try: 
			value = float(value)
			self._variables[name] = value
			self._constants.append(name)
			if verbose: print(" * Variable %s set to a constant value %f" % (name, value))
		except ValueError:
			raise Exception("ERROR: specified value for "+name+" is not an integer or float: "+value)

	def add_rules_from_file(self, path, verbose=False):
		"""
		Imports new fuzzy rules by reading the strings from a text file.
		"""
		if path[-3:].lower()!=".xls" and path[-4:].lower()!=".xlsx":
			with open(path) as fi:
				rules_strings = fi.readlines()
			self.add_rules(rules_strings, verbose=verbose)
		else:
			raise NotImplementedError("Excel support not available yet.")


	def _sanitize(self, rule):
		new_rule = "".join(ch for ch in rule if ch in valid_characters)
		return new_rule


	def add_rules(self, rules, verbose=False):
		"""
		Adds new fuzzy rules to the fuzzy system.

		Args:
			rules: list of fuzzy rules to be added. Rules must be specified as strings, respecting Simpful's syntax.
			sanitize: True/False, automatically removes non alphanumeric symbols from rules
			verbose: True/False, toggles verbose mode.
		"""
		for rule in rules:
			
			# optional: remove invalid symbols
			if self._sanitize_input: rule = self._sanitize(rule)

			parsed_antecedent = curparse(preparse(rule), verbose=verbose, operators=self._operators)
			parsed_consequent = postparse(rule, verbose=verbose)
			self._rules.append( [parsed_antecedent, parsed_consequent] )
			if verbose:
				print(" * Added rule IF", parsed_antecedent, "THEN", parsed_consequent)
				print()
		if verbose: print(" * %d rules successfully added" % len(rules))
	


	def add_linguistic_variable(self, name, LV, verbose=False):
		"""
		Adds a new linguistic variable to the fuzzy system.

		Args:
			name: string containing the name of the linguistic variable.
			LV: linguistic variable object to be added to the fuzzy system.
			verbose: True/False, toggles verbose mode.
		"""
		if self._sanitize_input: name = self._sanitize(name)
		if LV._concept is None: 
			LV._concept = name
		self._lvs[name]=deepcopy(LV)
		if verbose: print(" * Linguistic variable '%s' successfully added" % name)


	def set_crisp_output_value(self, name, value, verbose=False):
		"""
		Adds a new crisp output value to the fuzzy system.

		Args:
			name: string containing the identifying name of the crisp output value.
			value: numerical value of the crisp output value to be added to the fuzzy system.
			verbose: True/False, toggles verbose mode.
		"""
		if self._sanitize_input: name = self._sanitize(name)
		self._crispvalues[name]=value
		if verbose: print(" * Crisp output value for '%s' set to %f" % (name, value))
		self._set_model_type("Sugeno")

	def set_output_function(self, name, function, verbose=False):
		"""
		Adds a new output function to the fuzzy system.

		Args:
			name: string containing the identifying name of the output function.
			function: string containing the output function to be added to the fuzzy system.
				The function specified in the string must use the names of linguistic variables contained in the fuzzy system object.
			verbose: True/False, toggles verbose mode.
		"""
		if self._sanitize_input: name = self._sanitize(name)
		self._outputfunctions[name]=function
		if verbose: print(" * Output function for '%s' set to '%s'" % (name, function))
		self._set_model_type("Sugeno")

	def _set_model_type(self, model_type):
		if self._detected_type == "inconsistent": return
		if self._detected_type is  None:
			self._detected_type = model_type
			pass
#			print (" * Detected %s model type" % model_type )
		elif self._detected_type != model_type:
			print("WARNING: model type is unclear (simpful detected %s, but I received a %s output)" % (self._detected_type, model_type))
			self._detected_type = 'inconsistent'

	def get_firing_strengths(self):
		"""
			This method returns a list of the firing strengths of the the rules, 
			given the current state of input variables.

			Returns:
				a list containing rules' firing strengths
		"""
		results = [float(antecedent[0].evaluate(self)) for antecedent in self._rules]
		return results


	def mediate(self, outputs, antecedent, results, ignore_errors=False):

		final_result = {}

		list_crisp_values = [x[0] for x in self._crispvalues.items()]
		list_output_funs  = [x[0] for x in self._outputfunctions.items()]

		for output in outputs:
			num = 0
			den = 0
			
			for (ant, res) in zip(antecedent, results):
				outname = res[0]
				outterm = res[1]
				crisp = True
				if outname==output:
					if outterm not in list_crisp_values:
						crisp = False
						if outterm not in list_output_funs:
							raise Exception("ERROR: one rule calculates an output named '"
								+ outterm
								+ "', but I cannot find it among the output terms.\n"
								+ " --- PROBLEMATIC RULE:\n"
								+ "IF " + str(ant) + " THEN " + str(res))
					if crisp:
						crispvalue = self._crispvalues[outterm]
					elif isinstance(self._outputfunctions[outterm], MF_object):
						raise Exception("ERROR in consequent of rule %s.\nSugeno reasoning does not support output fuzzy sets." % ("IF " + str(ant) + " THEN " + str(res)))
					else:
						string_to_evaluate = self._outputfunctions[outterm]
						for k,v in self._variables.items():
							# old version
							# string_to_evaluate = string_to_evaluate.replace(k,str(v))

							# match a variable name preceeded or followed by non-alphanumeric and _ characters
							# substitute it with its numerical value
							string_to_evaluate = re.sub(r"(?P<front>\W|^)"+k+r"(?P<end>\W|$)", r"\g<front>"+str(v)+r"\g<end>", string_to_evaluate)
						crispvalue = eval(string_to_evaluate)						

					try:
						value = ant.evaluate(self) 
					except RuntimeError: 
						raise Exception("ERROR: one rule could not be evaluated\n"
						+ " --- PROBLEMATIC RULE:\n"
						+ "IF " + str(ant) + " THEN " + str(res) + "\n")

					temp = value*crispvalue
					num += temp
					den += value

			try:
				if den == 0.0:
					final_result[output] = 0.0
					print("WARNING: the sum of rules' firing for variable '%s' is equal to 0. The result of the Sugeno inference was set to 0." % output)
				else:
					final_result[output] = num / den

			except ArithmeticError:
				if ignore_errors==True:
					print("WARNING: cannot perform Sugeno inference for variable '%s'. The variable appears only as antecedent in the rules or an arithmetic error occurred." % output)
				else:
					raise Exception("ERROR: cannot perform Sugeno inference for variable '%s'. The variable appears only as antecedent in the rules or an arithmetic error occurred." % output)
		
		return final_result


	def mediate_Mamdani(self, outputs, antecedent, results, ignore_errors=False, verbose=False, subdivisions=1000):

		final_result = {}

		for output in outputs:

			if verbose:
				print(" * Processing output for variable '%s'" %  output)
				print("   whose universe of discourse is:", self._lvs[output].get_universe_of_discourse())
				print("   contains the following fuzzy sets:", self._lvs[output]._FSlist )
			cuts_list = defaultdict()

			x0, x1 = self._lvs[output].get_universe_of_discourse()

			for (ant, res) in zip(antecedent, results):

				outname = res[0]
				outterm = res[1]

				if verbose:	
					print(" ** Rule composition:", ant, "->", res, ", output variable: '%s'" % outname, "with term: '%s'" % outterm)			

				if outname==output:

					try:
						value = ant.evaluate(self) 
					except RuntimeError: 
						raise Exception("ERROR: one rule could not be evaluated\n"
						+ " --- PROBLEMATIC RULE:\n"
						+ "IF " + str(ant) + " THEN " + str(res) + "\n")

					cuts_list[outterm] = value

			values = []
			weightedvalues = []
			integration_points = linspace(x0, x1, subdivisions)

			convenience_dict = {}
			for k in cuts_list.keys():
				convenience_dict[k] = self._lvs[output].get_index(k)
			if verbose: print ( " * Indices:", convenience_dict)

			for u in integration_points:
				#print ("x=%.1f" % u)
				comp_values = []
				for k,v in cuts_list.items():
					# result = float(self._outputfuzzysets[k].get_value_cut(u, cut=v))
					n = convenience_dict[k]					
					fs_term = self._lvs[output]._FSlist[n]
					result = float(fs_term.get_value_cut(u, cut=v))
					comp_values.append(result)
				keep = max(comp_values)
				values.append(keep)
				weightedvalues.append(keep*u)

			sumwv = sum(weightedvalues); sumv = sum(values)
			CoG = sumwv/sumv
			if verbose: print (" * Weighted values: %.2f\tValues: %.2f\tCoG: %.2f"% (sumwv, sumv, CoG))
			
			final_result[output] = CoG 

		return final_result

	def Sugeno_inference(self, terms=None, ignore_errors=False, verbose=False):
		"""
		Performs Sugeno fuzzy inference.

		Args:
			terms: list of the names of the variables on which inference must be performed. If empty, all variables appearing in the consequent of a fuzzy rule are inferred.
			ignore_errors: True/False, toggles the raising of errors during the inference.
			verbose: True/False, toggles verbose mode.

		Returns:
			a dictionary, containing as keys the variables' names and as values their numerical inferred values.
		"""
		if self._sanitize and terms is not None: 
			terms = [self._sanitize(term) for term in terms]
		
		# default: inference on ALL rules/terms
		if terms == None:
			temp = [rule[1][0] for rule in self._rules] 
			terms= list(set(temp))

		array_rules = array(self._rules, dtype='object')
		if len(self._constants)==0:
			result = self.mediate(terms, array_rules.T[0], array_rules.T[1], ignore_errors=ignore_errors)
		else:
			#remove constant variables from list of variables to infer
			ncost_terms = [t for t in terms if t not in self._constants]
			result = self.mediate(ncost_terms, array_rules.T[0], array_rules.T[1], ignore_errors=ignore_errors)
			#add values of constant variables
			cost_terms = [t for t in terms if t in self._constants]
			for name in cost_terms:
				result[name] = self._variables[name]
		
		return result


	def Mamdani_inference(self, terms=None, ignore_errors=False, verbose=False, subdivisions=1000):
		"""
		Performs Mamdani fuzzy inference.

		Args:
			terms: list of the names of the variables on which inference must be performed. If empty, all variables appearing in the consequent of a fuzzy rule are inferred.
			subdivisions: the number of integration steps to be performed (default: 1000).
			ignore_errors: True/False, toggles the raising of errors during the inference.
			verbose: True/False, toggles verbose mode.

		Returns:
			a dictionary, containing as keys the variables' names and as values their numerical inferred values.
		"""
		if self._sanitize and terms is not None: 
			terms = [self._sanitize(term) for term in terms]
		
		# default: inference on ALL rules/terms
		if terms == None:
			temp = [rule[1][0] for rule in self._rules] 
			terms= list(set(temp))

		array_rules = array(self._rules, dtype=object)
		if len(self._constants)==0:
			result = self.mediate_Mamdani(terms, array_rules.T[0], array_rules.T[1], ignore_errors=ignore_errors, verbose=verbose , subdivisions=subdivisions)
		else:
			#remove constant variables from list of variables to infer
			ncost_terms = [t for t in terms if t not in self._constants]
			result = self.mediate_Mamdani(ncost_terms, array_rules.T[0], array_rules.T[1], ignore_errors=ignore_errors, verbose=verbose , subdivisions=subdivisions)
			#add values of constant variables
			cost_terms = [t for t in terms if t in self._constants]
			for name in cost_terms:
				result[name] = self._variables[name]

		return result


<<<<<<< HEAD
	def inference(self, terms=None, ignore_errors=False, verbose=False, subdivisions=1000, return_class = False):
=======
	def probabilistic_inference(self, terms=None, ignore_errors=False, verbose=False):
		raise NotImplementedError()


	def inference(self, terms=None, ignore_errors=False, verbose=False, subdivisions=1000):
>>>>>>> 1c5853f4
		"""
		Performs the fuzzy inference, trying to automatically choose the correct inference engine.

		Args:
			terms: list of the names of the variables on which inference must be performed. If empty, all variables appearing in the consequent of a fuzzy rule are inferred.
			ignore_errors: True/False, toggles the raising of errors during the inference.
			verbose: True/False, toggles verbose mode.
			subdivisions: set the number of integration steps to be performed by Mamdani inference (default: 1000).

		Returns:
			a dictionary, containing as keys the variables' names and as values their numerical inferred values.
		""" 
		if self._detected_type == "Sugeno":
			return self.Sugeno_inference(terms=terms, ignore_errors=ignore_errors, verbose=verbose)
		elif self._detected_type == "probabilistic":
			return ProbaFuzzySystem.probabilistic_inference(ignore_errors=ignore_errors, verbose=verbose, return_class = return_class)
		elif self._detected_type is None: # default
			return self.Mamdani_inference(terms=terms, ignore_errors=ignore_errors, verbose=verbose, subdivisions=subdivisions)
		else:
			raise Exception("ERROR: simpful could not detect the model type, please use either Sugeno_inference() or Mamdani_inference() methods.")
			
<<<<<<< HEAD
=======

>>>>>>> 1c5853f4
	def produce_figure(self, outputfile='output.pdf'):
		"""
		Plots the membership functions of each linguistic variable contained in the fuzzy system.

		Args:
			outputfile: path and filename where the plot must be saved.
		"""

		from matplotlib.pyplot import subplots

		num_ling_variables = len(self._lvs)
		#print(" * Detected %d linguistic variables" % num_ling_variables)
		columns = min(num_ling_variables, 4)
		if num_ling_variables>4:
			rows = num_ling_variables//4 + 1
		else:
			rows = 1

		fig, ax = subplots(rows, columns, figsize=(columns*5, rows*5))

		if rows==1: ax = [ax]
		if columns==1: ax= [ax]

		n = 0
		for k, v in self._lvs.items():
			r = n%4
			c = n//4
			v.draw(ax[c][r])
			ax[c][r].set_ylim(0,1)
			n+=1

		for m in range(n, columns*rows):
			r = m%4
			c = m//4
			ax[c][r].axis('off')

		fig.tight_layout()
		fig.savefig(outputfile)


<<<<<<< HEAD
class ProbaFuzzySystem(FuzzySystem, RuleGen):


	"""


	Module with implementation of the probabilistic fuzzy systems as described in
	the paper by Fialho et al. (2016) in the Applied Soft Computing journal.


	"""	

	def __init__(self, _return_class = False, consequents=None, var_names=None, centers=None, widths=None,
			  X=None,  X_test=None, y=None, y_test=None,probas=None, threshold=None, generateprobas=False,
			  operators=['AND_p', 'OR', 'AND', 'NOT'], ops=['AND_p', 'OR', 'AND'],
			  all_var_names=None, pred_test = False, numb_rules=None, unique_vars=None):
		
		"""
		Args:
			self.raw_rules=None: By default set to None. None indicates you want the probabilities estimated.
			self.y = y: Preferably a list with class label (e.g. 0, 1 in the case of binary classification)
			self._y_test = y_test: test set with target variable values.
			self.var_names = var_names: The variable names of the predictor variables.
			self.widths = widths: Essentially these will be estimated automatically based on the data. 
									Keep in mind that they are not tuned, therefore the widths in diferrent clusters will be the same.
			self.A = []: Helper matrix, containing rule activations
			self.just_beta = None: Helper matrix, containing rule weigths.
			self.probas_ = None: After the probabilities were either estimated or given they are saved here.
			self.__estimate = False: Helper variable for knowing whether or not to estimate probabilities.
			self._return_class = _return_class: If set to true probabilities for the corresponding classes will be returned.
			self.predict_test = pred_test: Wheter or not to predict on the test set.
			self.preds = None: Helper variable, for saving predictions.
			self.accuracy_ = None: The accuracy of the model.
			self.fitness_ = None: Helper variable, for genetic programming and rule discovery.
			self._X = X: The dataset containing train predictors.
			self._X_test = X_test:  The dataset containing test predictors.
			self.seed = None: For debugging purposes (to know exact clustering seed).

		"""		

		self.numb_rules = [2,7] if numb_rules is None else numb_rules
		self.centers = centers
		if self.centers is None:
			self.centers = self.placeholder()

			"""
				
				The variables for the superclasses can be communicated through the init defined above (above, but right under ProbaFuzzySystem).

			"""

		RuleGen.__init__(self, cluster_centers=self.centers, var_names=var_names, n_consequents=consequents, threshold=threshold,
				   probas=probas, generateprobas=generateprobas, operators=operators, ops=ops, all_var_names=all_var_names,
                   var_len=True, unique_vars=unique_vars)
		

		FuzzySystem.__init__(self,  operators=None, show_banner=False,
					   sanitize_input=False, verbose=False)

		self.raw_rules=None
		self.y = y
		self._y_test = y_test
		self.var_names = var_names
		self.widths = widths
		self.A = []
		self.just_beta = None
		self.probas_ = None
		self.__estimate = False
		self._return_class = _return_class
		self.predict_test = pred_test
		self.preds = None
		self.accuracy_ = None
		self.fitness_ = None
		self._X = X
		self._X_test = X_test
		self.seed = None
#		self._probas = self.estimate_probas() if probas is None else probas
	
	def placeholder(self):


		"""Helper method for for automatically finding rules using Genetic Programming.
			If a number of rules was specified by the used that number will be used, otherwise
			a random number of rules (between 2 and 7, defined above) will be used.

		Returns:
			[integer]: integer containing number of rules
		"""		

		if not isinstance(self.numb_rules, int):
			min_rules = self.numb_rules[0]
			max_rules = self.numb_rules[1]
			return randint(min_rules, max_rules)
		else:
			return self.numb_rules

	def X_reformatter(self):

		"""

		Helper method for finding rules automatically using Genetic Programming. Will format the dataset to be in the correct
		format given a (random/ user specified) list of variables.

		"""

		if self.unique_vars is not None:
			var_pointer = {}
			for i, var in enumerate(self.all_var_names):
				var_pointer[var] = i
			selected_indixes = [var_pointer[i] for i in self.unique_vars]
			self._X = self._X[0:, selected_indixes]
			self._X_test = self._X_test[0:, selected_indixes]
		else:
			pass
	
	def router(self):

		"""
		
		Helper Function for handling control flow. The goal is to know whether estimation of probabilities is necessary.
		This is checked using the argument after the if statement. If estimation is necessary, self.estimate is set to True.

		"""

		if self._rules[0][1][0] > 0 and self._rules[0][1][1]==True:
			self.__estimate = True

	def add_proba_rules(self, rules, verbose=False):
		
		""" 
		
		Works in a similarly to the normal add_rules method. Will take a list of rules and extract its Clauses.
		In addition to this it will also extract the probabilities of each rule.

		Args:
			rules (list): Need to respect probabilistic Syntax. E.g. sum of probabilities should be close to 1. 
			For an example please refer to the readme file.
			verbose (bool, optional): Will print out the parsed antecedent and consequent. Defaults to False.
		
		"""
		
		self.raw_rules = rules

		for rule in rules:
			parsed_antecedent = curparse(
				preparse(rule), verbose=verbose, operators=self._operators)
			consequent = postparse(rule)
			parsed_consequent = np.array(consequent)
			self._rules.append([parsed_antecedent, parsed_consequent])
		
		self.router()

		self._set_model_type('probabilistic')
		if verbose:
			print(" * Added rule IF", parsed_antecedent,
				  "THEN", parsed_consequent, '\n')
		if verbose:
			print(" * %d rules successfully added" % len(rules))
	
	def estimate_centers(self):

		"""
		
		Helper method for finding centers when using automatic modelling (designed for Genetic Programming in this case).


		"""		

		self.seed = randint(1, 10)
		cluster_centers,_,_,_,_,p,fpc = cmeans(self._X.T,
											 c=self.centers,
											 m=1.75,
											 error=0.005,
											 maxiter=1000,
											 seed=self.seed)
		self.centers = cluster_centers

	def estimate_widths(self):
		
		"""
		
		Calculate the widths of the membership functions as in equation (6).
		Replicate across each dimension (convenient for later tuning with 
		gradient descent).

		Output shape: (n_rules, n_features).
		
		"""

		#Enumerate all combinations of two centers + calculate euclidean dist
		center_indices = [i for i in range(len(self.centers))]
		combs = [comb for comb in combinations(center_indices, 2)]
		comb_coords = np.array([
			[self.centers[i], self.centers[j]]
			for i, j in combs
		])

		dists = []
		for comb, coord in zip(combs, comb_coords):
			euc_dist = np.linalg.norm(coord[0] - coord[1])
			dists.append([comb[0], comb[1], euc_dist])

		#Enter everything in a matrix for minimum finding
		dist_matrix = np.full(
			shape=(len(self.centers), len(self.centers)),
			fill_value=np.inf
		)
		for i, j, dist in dists:
			dist_matrix[i, j] = dist

		#Find the minimum distances for each center
		min_ver = dist_matrix.min(axis=0)
		min_hor = dist_matrix.min(axis=1)
		widths = np.vstack((min_ver, min_hor)).min(axis=0)
		widths = np.vstack(
			[widths for i in range(self.centers.shape[1])]
		)  # Replicate for each dimension in the data

		self.widths = widths.T

	def add_linguistic_variables(self):

		"""
		
		Convenience method for adding all necessary linguistic variables at once.

		"""		
		
		# check for unique vars
		if self.unique_vars is not None:
			var_names = self.unique_vars
		else:
			var_names = self.var_names
		
		# check if centers need to be estimated
		if isinstance(self.centers, (np.ndarray)) is True:
			pass
		else:
			self.estimate_centers()
			self.estimate_widths()

		#Setup fuzzysets
		for i, ling_var in enumerate(var_names):
			#Construct fuzzy sets
			fuzzysets = []
			for rulenr in range(len(self._rules)):
				fuzzyset = FuzzySet(
					function=Gaussian_MF(
						self.centers[rulenr, i],
						self.widths[rulenr, i]
					),
					term='cluster{}'.format(rulenr))
				fuzzysets.append(fuzzyset)

			#Add linguistic variable to fuzzy system
			MF_ling_var = LinguisticVariable(
				fuzzysets, concept=ling_var, universe_of_discourse=[-10, 10])
			self.add_linguistic_variable(ling_var, MF_ling_var)

	def proba_zero_order(self):
		
		for i in range(len(self._probas)):
			self.set_crisp_output_value('fun{}'.format(i), self._probas[i])


	def mediate_probabilistic(self):
		
		""" Performs probabilistic inference. This method gets the firing strengths of each rule 
		and normalizes these outputs. This way we can see how much
		more an instance triggers each rule. It will return the probabilities for each class. 

		Args:
			probs: probabilities parsed from the given rules.

		Returns:
			<class 'numpy.ndarray'>: An ndarray containing the probabilties for each class.
		"""
		
		probs = self.probas_
		rule_outputs = np.array(self.get_firing_strengths())
		normalized_activation_rule = np.divide(rule_outputs, np.sum(rule_outputs))
		
		# identified exception handling; class zero division
		if np.isnan(np.min(normalized_activation_rule)):
			normalized_activation_rule = np.divide(rule_outputs, 0.01)
		
		return np.matmul(normalized_activation_rule, probs)

	def prepare_a(self):
		
		"""
		
		Performs probabilistic inference. This method gets the firing strengths of each rule 
		and normalizes these outputs. This way we can see how much
		more an instance triggers each rule. It will return the probabilities for each class. 

		Args:
			probs: probabilities parsed from the given rules.

		Returns:
			<class 'numpy.ndarray'>: An ndarray containing the probabilties for each class.
		
		"""
		
		if self.unique_vars is not None:
			var_names = self.unique_vars
		
		else:
			var_names = self.var_names

		for instance in self._X:
			for var_name, feat_val in zip(var_names, instance):
				self.set_variable(var_name, feat_val)
			rule_outputs = np.array(self.get_firing_strengths())
			normalized_activation_rule = np.divide(rule_outputs, np.sum(rule_outputs))
			
			if np.isnan(np.min(normalized_activation_rule)):
				normalized_activation_rule = np.divide(rule_outputs, 0.01)

			# save rule outputs for estimating probas later
			self.A.append(normalized_activation_rule)
		
		#fake copy (meaning not a deepcopy)
		copy_of_A = self.A
		
		return copy_of_A


	def loss(self, b, x=None, y=None):

		"""

		loss function for estimating probabilities

		Returns:
			[ndarray]: cost value.
		
		"""		
		
		if x is None:
			x = self.A
		if y is None:
			y = self.y
		return (y-np.dot(x, b))**2

	
	def estimate_probas(self):

		"""
		The probabilities are estimated using ordinary least squares using scipy. At this moment only binary classification is supported.

		NOTE:
		
		One could implement multiclass estimation of probabilities by remodelling the class of interest as 1 and setting the other classes to 0.
		After this just use the same logic as for the binary case.

		Raises:
			NotImplementedError: Only the binary case is supported right now. 

		Returns:
			[ndarray]: ndarray containing probabilities.
		"""		
		
		A = self.prepare_a()
		
		init_mat = np.full((len(self._rules),), random.uniform(0.01, 1), dtype=float)
		
		try:
			res = least_squares(self.loss, x0=init_mat, bounds=[0, 1])
			probas = res.x
		
		except ValueError:
			probas = proba_generator(len(self.n_consequents))
		
		probas = probas.T
		
		if len(np.unique(self.y)) == 2:
			binary_case = np.vstack((1-probas, probas))
			binary_case = binary_case.T
			probas = binary_case
		
		if len(np.unique(self.y)) >2:
			raise NotImplementedError


		return probas

	def get_probas(self):
		
		""" 
		
		Will get the probabilities from a probabilistic rule base.

		Returns:
			<class 'numpy.ndarray'>: The probabilities of a probabilistic fuzzy rulebase.
		
		"""
		
		probas = []
		
		for proba in self._rules:
			probas.append(proba[1])
		
		return np.vstack(probas) 

	def set_proba_to_none(self):
		
		self._probas = None

	def probabilistic_inference(self, ignore_errors=False, verbose=False, return_class=None):
		
		""" A zero-order TS fuzzy system can produce the same output as the expected output of 
		a probabilistic fuzzy system provided that its consequent parameters are selected as the 
		conditional expectation of the defuzzified output membership functions. This approach
		gets the activations of rules given a instance (a sample of data), their corresponding 
		probability and will return either the corresponding probabilities for every class or 
		the class corresponding to the highest probability when return_class is set to True. See 
		the readme file for an example. Exact details are described in the paper by Fialho 
		et al. (2016) in the Applied Soft Computing journal.


		Args:
			ignore_errors (bool, optional): Not implemented. Defaults to False.
			verbose (bool, optional): Not implemented. Defaults to False.
			return_class (bool, optional): Choose depending on needs. Defaults to False. 
			When return_class is set to False a list of probabilities for each class is 
			returned, otherwise (True) the class itself is returned.
			

		Returns:
			<class 'numpy.int64'>: The class as a numpy integer
			<class 'numpy.ndarray'>: The probabilities for a given system. Shape: (n_samples, n_classes)

		"""
		
		if return_class is None:
			return_class = self._return_class
		result = self.mediate_probabilistic()
		if return_class == True:
			return np.argmax(result)
		return result
	
	# alternative to sklearn but slower in performance. Would eliminate the need for sklearn dependency.
	
	# def perf_measure(y_actual, y_hat):
	#     TP = 0
	#     FP = 0
	#     TN = 0
	#     FN = 0

	#     for i in range(len(y_hat)):
	#         if y_actual[i]==y_hat[i]==1:
	#            TP += 1
	#         if y_hat[i]==1 and y_actual[i]!=y_hat[i]:
	#            FP += 1
	#         if y_actual[i]==y_hat[i]==0:
	#            TN += 1
	#         if y_hat[i]==0 and y_actual[i]!=y_hat[i]:
	#            FN += 1

	#     return(TP, FP, TN, FN)

	def evaluate_fitness(self):
		
		tn, fp, fn, tp = confusion_matrix(self._y_test, self.preds).ravel()
		
		self.fitness_ = self.fitness(tn, fp, fn, tp)
		
		return self.fitness(tn, fp, fn, tp)
	
	def evaluate_accuracy(self):
		
		tn, fp, fn, tp = confusion_matrix(self._y_test, self.preds).ravel()
		
		self.accuracy_ = self.accuracy(tn, fp, fn, tp)
		
		return self.accuracy(tn, fp, fn, tp)

	@staticmethod
	def fitness(tn, fp, fn, tp):
		
		return(((tp)/(tp+fn))*((tn)/(fp+tn)))
	
	@staticmethod
	def accuracy(tn, fp, fn, tp):
		
		return (tn+tp)/(tn+fp+fn+tp)

	def predict_pfs(self):
		
		"""
		
		Given a list of variables and a numpy matrix with (n_samples, n_variables) return predictions.

		Returns:
			[ndarray]: a list of predictions.
		
		"""

		if self.unique_vars is not None:
			var_names = self.unique_vars
		
		else:
			var_names = self.var_names

		
		if self.__estimate == False:
			
			if self.probas_ is None:
				self.probas_ = self.get_probas()
		
		else:
			
			self.probas_ = self.estimate_probas()
			self.__estimate = False
		
		if self.predict_test is False:
			
			preds_ = []
			
			for instance in self._X:
				for var_name, feat_val in zip(var_names, instance):
					self.set_variable(var_name, feat_val)
				preds_.append(self.probabilistic_inference())
			return preds_
		
		else:
			
			preds_ = []
			
			for instance in self._X_test:
				for var_name, feat_val in zip(var_names, instance):
					self.set_variable(var_name, feat_val)
				preds_.append(self.probabilistic_inference())
			self.preds = preds_
			return preds_


=======
	def aggregate(self, list_variables, function):
		"""
		Performs a fuzzy aggregation of linguistic variables contained in a FuzzySystem object.

		Args:
			list_variables: list of linguistic variables names in the FuzzySystem object to aggregate.
			function: pointer to an aggregation function. The function must accept as an argument a list of membership values.

		Returns:
			the aggregated membership values.
		""" 
		memberships = []
		for variable, fuzzyset in list_variables.items():
			value = self._variables[variable]
			result = self._lvs[variable].get_values(value)[fuzzyset]
			memberships.append(result)
		return function(memberships)
>>>>>>> 1c5853f4

if __name__ == '__main__':
	pass<|MERGE_RESOLUTION|>--- conflicted
+++ resolved
@@ -593,15 +593,11 @@
 		return result
 
 
-<<<<<<< HEAD
-	def inference(self, terms=None, ignore_errors=False, verbose=False, subdivisions=1000, return_class = False):
-=======
 	def probabilistic_inference(self, terms=None, ignore_errors=False, verbose=False):
 		raise NotImplementedError()
 
 
 	def inference(self, terms=None, ignore_errors=False, verbose=False, subdivisions=1000):
->>>>>>> 1c5853f4
 		"""
 		Performs the fuzzy inference, trying to automatically choose the correct inference engine.
 
@@ -623,10 +619,6 @@
 		else:
 			raise Exception("ERROR: simpful could not detect the model type, please use either Sugeno_inference() or Mamdani_inference() methods.")
 			
-<<<<<<< HEAD
-=======
-
->>>>>>> 1c5853f4
 	def produce_figure(self, outputfile='output.pdf'):
 		"""
 		Plots the membership functions of each linguistic variable contained in the fuzzy system.
@@ -667,7 +659,6 @@
 		fig.savefig(outputfile)
 
 
-<<<<<<< HEAD
 class ProbaFuzzySystem(FuzzySystem, RuleGen):
 
 
@@ -1206,7 +1197,6 @@
 			return preds_
 
 
-=======
 	def aggregate(self, list_variables, function):
 		"""
 		Performs a fuzzy aggregation of linguistic variables contained in a FuzzySystem object.
@@ -1224,7 +1214,6 @@
 			result = self._lvs[variable].get_values(value)[fuzzyset]
 			memberships.append(result)
 		return function(memberships)
->>>>>>> 1c5853f4
 
 if __name__ == '__main__':
 	pass