--- conflicted
+++ resolved
@@ -443,9 +443,6 @@
 
 	def __init__(self, mu1, sigma1, mu2, sigma2,  term):
 		doublegaussian_MF = DoubleGaussian_MF(mu1, sigma1, mu2, sigma2)
-<<<<<<< HEAD
-		super().__init__(function=doublegaussian_MF, term=term)
-=======
 		super().__init__(function=doublegaussian_MF, term=term)	
 
 class CrispSet(FuzzySet):
@@ -460,5 +457,4 @@
 
 	def __init__(self, a, b, term):
 		crisp_MF = Crisp_MF(a, b)
-		super().__init__(function=crisp_MF, term=term)
->>>>>>> 1c5853f4
+		super().__init__(function=crisp_MF, term=term)