--- conflicted
+++ resolved
@@ -2,13 +2,9 @@
 [![Documentation Status](https://readthedocs.org/projects/simpful/badge/?version=latest)](https://simpful.readthedocs.io/en/latest/?badge=latest)
 
 # simpful
-<<<<<<< HEAD
-A Python library for fuzzy logic reasoning, designed to provide a simple and lightweight API, as close as possible to natural language. Simpful supports Mamdani and Sugeno reasoning of any order, parsing any complex fuzzy rules involving AND, OR, and NOT operators, using arbitrarily shaped fuzzy sets.
-=======
 A Python library for fuzzy logic reasoning, designed to provide a simple and lightweight API, as close as possible to natural language.
 Simpful supports Mamdani and Sugeno reasoning of any order, parsing any complex fuzzy rules involving AND, OR, and NOT operators, using arbitrarily shaped fuzzy sets.
 For more information on its usage, try out the example scripts in this repository or check our [online documentation](https://simpful.readthedocs.io/en/latest/).
->>>>>>> 1c5853f4
 
 ## Installation
 
